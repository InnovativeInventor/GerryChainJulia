--- conflicted
+++ resolved
@@ -1,11 +1,8 @@
-<<<<<<< HEAD
-=======
 struct CutSet
     balance_nodes::Dict{Int, Number}
     succ::Dict{Int, BitSet}
 end
 
->>>>>>> 3b90ee2e
 function sample_subgraph(graph::BaseGraph,
                          partition::Partition,
                          rng::AbstractRNG)
@@ -50,31 +47,6 @@
     return predecessors, successors
 end
 
-<<<<<<< HEAD
-function traverse_mst(mst::Dict{Int, Array{Int, 1}},
-                      start_node::Int,
-                      avoid_node::Int)::BitSet
-    """ Returns the component of the MST `mst` that contains the vertex
-        `start_node`.
-
-        Arguments:
-            mst:        mst to traverse
-            start_node: the node to start traversing from
-            avoid_node: the node to avoid adn which seperates the mst into
-                        two components
-            stack:      an empty Stack
-            traversed_nodes: an empty BitSet that is to be populated.
-
-        `stack` and `traversed_nodes` are are pre-allocated and passed in to
-        reduce the number of memory allocations and consequently, time taken.
-        In the course of calling this function multiple times, it is intended that
-        we pass in the same (empty) objects repeatedly.
-    """
-    stack = Stack{Int}()
-    traversed_nodes = BitSet([])
-    push!(stack, start_node)
-=======
->>>>>>> 3b90ee2e
 
 function memoized_balance_edges(graph::BaseGraph,
                                 mst::Dict{Int, Vector{Int}},
@@ -129,15 +101,6 @@
     return CutSet(balance_nodes, succ)
 end
 
-<<<<<<< HEAD
-function get_balanced_proposal(graph::BaseGraph,
-                               mst_edges::BitSet,
-                               mst_nodes::BitSet,
-                               partition::Partition,
-                               pop_constraint::PopulationConstraint,
-                               D₁::Int,
-                               D₂::Int)::AbstractProposal
-=======
 
 function attempt_leaf_contraction(graph::BaseGraph,
                                   mst::Dict{Int, Vector{Int}},
@@ -146,29 +109,11 @@
                                   D₁::Int,
                                   D₂::Int,
                                   subgraph_pop::Number)::AbstractProposal
->>>>>>> 3b90ee2e
     """ Tries to find a balanced cut on the subgraph induced by `mst_edges` and
         `mst_nodes` such that the population is balanced accoriding to
         `pop_constraint`.
         This subgraph was formed by the combination of districts `D₁` and `D₂`.
     """
-<<<<<<< HEAD
-    mst = build_mst(graph, mst_nodes, mst_edges)
-    subgraph_pop = partition.dist_populations[D₁] + partition.dist_populations[D₂]
-
-    for edge in mst_edges
-        component₁ = traverse_mst(mst,
-                                  graph.edge_src[edge],
-                                  graph.edge_dst[edge])
-
-        population₁ = get_subgraph_population(graph, component₁)
-        population₂ = subgraph_pop - population₁
-
-        if satisfy_constraint(pop_constraint, population₁, population₂)
-            component₂ = setdiff(mst_nodes, component₁)
-            proposal = RecomProposal(D₁, D₂, population₁, population₂, component₁, component₂)
-            return proposal
-=======
     # used to agglomerate nodes
     subsets = Dict(n => BitSet(n) for n in mst_nodes)
     # keep track of populations of groups of nodes
@@ -205,7 +150,6 @@
         pops[parent] += pops[leaf]
         if parent_degree == 1 && parent != root
             push!(leaves, parent)
->>>>>>> 3b90ee2e
         end
     end
     return DummyProposal("Could not find balanced cut.")
@@ -250,21 +194,11 @@
 end
 
 
-<<<<<<< HEAD
-function get_valid_proposal(graph::BaseGraph,
-                            partition::Partition,
-                            pop_constraint::PopulationConstraint,
-                            tree_fn::F,
-                            rng::AbstractRNG,
-                            num_tries::Int=3) where
-                            {F<:Function, S<:AbstractScore}
-=======
 function get_valid_proposal_contraction(graph::BaseGraph,
                                         partition::Partition,
                                         pop_constraint::PopulationConstraint,
                                         rng::AbstractRNG,
                                         node_repeats::Int=1)
->>>>>>> 3b90ee2e
     """ Returns a population balanced proposal.
 
         Arguments:
@@ -291,11 +225,6 @@
     end
 end
 
-<<<<<<< HEAD
-        for _ in 1:num_tries
-            mst_edges = tree_fn(graph, sg_edges, collect(sg_nodes), rng)
-=======
->>>>>>> 3b90ee2e
 
 function get_valid_proposal_memoization(graph::BaseGraph,
                                         partition::Partition,
@@ -385,17 +314,11 @@
                      scores::Array{AbstractScore, 1};
                      num_tries::Int=3,
                      acceptance_fn::Function=always_accept,
-<<<<<<< HEAD
                      tree_fn::Function=random_kruskal_mst,
-                     rng::AbstractRNG=Random.default_rng(),
-                    )::ChainScoreData
-    """Runs a Markov chain for `num_steps` steps using ReCom. Returns
-=======
                      proposal_fn::Function=get_valid_proposal_contraction,
                      rng::AbstractRNG=Random.default_rng(),
                      no_self_loops::Bool=false)::ChainScoreData
-    """ Runs a Markov Chain for `num_steps` steps using ReCom. Returns
->>>>>>> 3b90ee2e
+        """Runs a Markov chain for `num_steps` steps using ReCom. Returns
         a ChainScoreData object which can be queried to retrieve the values of
         every score at each step of the chain.
 
@@ -429,12 +352,7 @@
     chain_scores = ChainScoreData(deepcopy(scores), [first_scores])
 
     while steps_taken < num_steps
-<<<<<<< HEAD
-        proposal = get_valid_proposal(graph, partition, pop_constraint,
-                                      tree_fn, rng, num_tries)
-=======
         proposal = proposal_fn(graph, partition, pop_constraint, rng, num_tries)
->>>>>>> 3b90ee2e
         custom_acceptance = acceptance_fn !== always_accept
         update_partition!(partition, graph, proposal, custom_acceptance)
         if custom_acceptance && !satisfies_acceptance_fn(partition, acceptance_fn)
